{
  "name": "@yarnpkg/pnpify",
  "version": "2.0.0-rc.6",
  "nextVersion": {
<<<<<<< HEAD
    "semver": "2.0.0-rc.6",
    "nonce": "3154030752038447"
=======
    "nonce": "3297479010694461"
>>>>>>> a259797b
  },
  "main": "./sources/boot-dev.js",
  "bin": "./sources/boot-cli-dev.js",
  "sideEffects": false,
  "dependencies": {
    "@yarnpkg/fslib": "workspace:2.0.0-rc.4",
    "cross-spawn": "^6.0.5"
  },
  "devDependencies": {
    "@yarnpkg/monorepo": "workspace:0.0.0",
    "@yarnpkg/pnp": "workspace:2.0.0-rc.5",
    "eslint": "^5.16.0",
    "typescript": "next"
  },
  "peerDependencies": {
    "eslint": "*",
    "typescript": "*"
  },
  "peerDependenciesMeta": {
    "eslint": {
      "optional": true
    },
    "typescript": {
      "optional": true
    }
  },
  "scripts": {
    "postpack": "rm -rf lib",
    "prepack": "run build:compile packages/yarnpkg-pnpify",
    "release": "yarn npm publish",
    "test": "run test:unit packages/yarnpkg-pnpify"
  },
  "publishConfig": {
    "main": "./lib/index.js",
    "bin": "./lib/cli.js",
    "types": "./lib/index.d.ts"
  },
  "files": [
    "/lib/**/*",
    "/bin.js"
  ],
  "repository": {
    "type": "git",
    "url": "ssh://git@github.com/yarnpkg/berry.git"
  }
}<|MERGE_RESOLUTION|>--- conflicted
+++ resolved
@@ -2,12 +2,8 @@
   "name": "@yarnpkg/pnpify",
   "version": "2.0.0-rc.6",
   "nextVersion": {
-<<<<<<< HEAD
     "semver": "2.0.0-rc.6",
     "nonce": "3154030752038447"
-=======
-    "nonce": "3297479010694461"
->>>>>>> a259797b
   },
   "main": "./sources/boot-dev.js",
   "bin": "./sources/boot-cli-dev.js",
